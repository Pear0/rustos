--- conflicted
+++ resolved
@@ -127,11 +127,7 @@
     /// in the output FIFO.
     pub fn write_byte(&self, byte: u8) {
         while !self.can_send() {}
-<<<<<<< HEAD
-        self.unsafe_mut().registers.IO_REG.write(byte);
-=======
-        self.registers.IO_REG.write(byte as u32);
->>>>>>> 189e3f35
+        self.unsafe_mut().registers.IO_REG.write(byte as u32);
     }
 
     /// Returns `true` if there is at least one byte ready to be read. If this
@@ -172,11 +168,7 @@
     /// Reads a byte. Blocks indefinitely until a byte is ready to be read.
     pub fn read_byte(&self) -> u8 {
         while !self.has_byte() {}
-<<<<<<< HEAD
-        self.unsafe_mut().registers.IO_REG.read()
-=======
-        self.registers.IO_REG.read() as u8
->>>>>>> 189e3f35
+        self.unsafe_mut().registers.IO_REG.read() as u8
     }
 
     pub fn read_nonblocking(&mut self, buf: &mut [u8]) -> io::Result<usize> {
