--- conflicted
+++ resolved
@@ -8,11 +8,8 @@
 pub mod atags;
 pub mod common;
 pub mod gpio;
-<<<<<<< HEAD
+pub mod interrupt;
 pub mod mbox;
 pub mod pm;
-=======
-pub mod interrupt;
->>>>>>> 2a9f91dd
 pub mod timer;
 pub mod uart;